--- conflicted
+++ resolved
@@ -14,6 +14,8 @@
 
 package com.google.api.graphql.rejoiner;
 
+import static com.google.common.truth.Truth.assertThat;
+
 import com.google.api.graphql.rejoiner.Greetings.GreetingsRequest;
 import com.google.api.graphql.rejoiner.Greetings.GreetingsResponse;
 import com.google.common.collect.ImmutableList;
@@ -22,10 +24,6 @@
 import com.google.inject.Guice;
 import com.google.inject.Injector;
 import com.google.inject.Key;
-<<<<<<< HEAD
-import com.google.inject.CreationException;
-=======
->>>>>>> d2c1da3b
 import com.google.inject.TypeLiteral;
 import graphql.Scalars;
 import graphql.schema.DataFetchingEnvironment;
@@ -34,17 +32,11 @@
 import java.util.Collection;
 import java.util.List;
 import java.util.Set;
-<<<<<<< HEAD
-import org.junit.Ignore;
-=======
 
 import graphql.schema.GraphQLNamedType;
->>>>>>> d2c1da3b
 import org.junit.Test;
 import org.junit.runner.RunWith;
 import org.junit.runners.JUnit4;
-
-import static com.google.common.truth.Truth.assertThat;
 
 /** Unit tests for {@link SchemaModule}. */
 @RunWith(JUnit4.class)
@@ -280,31 +272,6 @@
     //    assertThat(((ListenableFuture<?>) result).get())
     //        .isEqualTo(GreetingsResponse.newBuilder().setId("123").build());
   }
-<<<<<<< HEAD
-
-  @Test
-  @Ignore("why shouldn't it fail?")
-  public void schemaModuleShouldNotFailOnInjectorCreation() {
-    Injector injector =
-        Guice.createInjector(
-            new SchemaModule() {
-              @Query String greeting = "hi";
-            });
-  }
-
-  @Test(expected = CreationException.class)
-  public void schemaModuleShouldFailIfWrongTypeIsAnnotated() {
-    Injector injector =
-        Guice.createInjector(
-            new SchemaModule() {
-              @Query String greeting = "hi";
-            });
-
-    // TODO: replace with assertThrows(()->injector.getInstance(KEY), ProvisionException.class)
-    // and remove schemaModuleShouldNotFailOnInjectorCreation
-    injector.getInstance(KEY);
-  }
-=======
   //
   //  @Test
   //  public void schemaModuleShouldNotFailOnInjectorCreation() {
@@ -327,5 +294,4 @@
   //    // and remove schemaModuleShouldNotFailOnInjectorCreation
   //    injector.getInstance(KEY);
   //  }
->>>>>>> d2c1da3b
 }