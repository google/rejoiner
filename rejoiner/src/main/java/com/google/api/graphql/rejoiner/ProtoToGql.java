--- conflicted
+++ resolved
@@ -83,22 +83,6 @@
             : (DataFetchingEnvironment environment) -> {
               final Map<Object, Object> field = (Map) protoDataFetcher.get(environment);
               return field.entrySet().stream()
-<<<<<<< HEAD
-              .map(entry -> ImmutableMap.of("key", entry.getKey(), "value", entry.getValue()))
-              .collect(toImmutableList());
-            };
-      GraphQLFieldDefinition.Builder builder =
-        newFieldDefinition()
-              .type(convertType(fieldDescriptor))
-            .dataFetcher(dataFetcher)
-              .name(fieldDescriptor.getJsonName());
-      builder.description(DescriptorSet.COMMENTS.get(fieldDescriptor.getFullName()));
-      if (fieldDescriptor.getOptions().hasDeprecated()
-          && fieldDescriptor.getOptions().getDeprecated()) {
-        builder.deprecate("deprecated in proto");
-      }
-      return builder.build();
-=======
                   .map(entry -> ImmutableMap.of("key", entry.getKey(), "value", entry.getValue()))
                   .collect(toImmutableList());
             };
@@ -114,25 +98,6 @@
     }
     return builder.build();
   }
-
-  private static class ProtoDataFetcher implements DataFetcher<Object> {
-    private final String methodName;
-    private Method method = null;
-
-    ProtoDataFetcher(String methodName) {
-      this.methodName = methodName;
-    }
-
-    @Override
-    public Object get(DataFetchingEnvironment environment) throws Exception {
-      final Object source = environment.getSource();
-      if (source == null) return null;
-      if (method == null)
-        // no synchronization necessary because this line is idempotent
-        method = source.getClass().getMethod(methodName);
-      return method.invoke(source);
->>>>>>> 6f3b8150
-    }
 
   private static class ProtoDataFetcher implements DataFetcher<Object> {
     private final String methodName;
